// !$*UTF8*$!
{
	archiveVersion = 1;
	classes = {
	};
	objectVersion = 46;
	objects = {

/* Begin PBXBuildFile section */
		713CBD861B08049400B79AFE /* DPSFloatingLabelTextField.h in Headers */ = {isa = PBXBuildFile; fileRef = 713CBD851B08049400B79AFE /* DPSFloatingLabelTextField.h */; settings = {ATTRIBUTES = (Public, ); }; };
		713CBD8C1B08049400B79AFE /* DPSFloatingLabelTextField.framework in Frameworks */ = {isa = PBXBuildFile; fileRef = 713CBD801B08049400B79AFE /* DPSFloatingLabelTextField.framework */; };
		713CBD931B08049400B79AFE /* DPSFloatingLabelTextFieldTests.swift in Sources */ = {isa = PBXBuildFile; fileRef = 713CBD921B08049400B79AFE /* DPSFloatingLabelTextFieldTests.swift */; };
		713CBD9D1B0804E300B79AFE /* FloatingLabelTextField.swift in Sources */ = {isa = PBXBuildFile; fileRef = 713CBD9C1B0804E300B79AFE /* FloatingLabelTextField.swift */; };
/* End PBXBuildFile section */

/* Begin PBXContainerItemProxy section */
		713CBD8D1B08049400B79AFE /* PBXContainerItemProxy */ = {
			isa = PBXContainerItemProxy;
			containerPortal = 713CBD771B08049400B79AFE /* Project object */;
			proxyType = 1;
			remoteGlobalIDString = 713CBD7F1B08049400B79AFE;
			remoteInfo = DPSFloatingLabelTextField;
		};
/* End PBXContainerItemProxy section */

/* Begin PBXFileReference section */
		713CBD801B08049400B79AFE /* DPSFloatingLabelTextField.framework */ = {isa = PBXFileReference; explicitFileType = wrapper.framework; includeInIndex = 0; path = DPSFloatingLabelTextField.framework; sourceTree = BUILT_PRODUCTS_DIR; };
		713CBD841B08049400B79AFE /* Info.plist */ = {isa = PBXFileReference; lastKnownFileType = text.plist.xml; path = Info.plist; sourceTree = "<group>"; };
		713CBD851B08049400B79AFE /* DPSFloatingLabelTextField.h */ = {isa = PBXFileReference; lastKnownFileType = sourcecode.c.h; path = DPSFloatingLabelTextField.h; sourceTree = "<group>"; };
		713CBD8B1B08049400B79AFE /* DPSFloatingLabelTextFieldTests.xctest */ = {isa = PBXFileReference; explicitFileType = wrapper.cfbundle; includeInIndex = 0; path = DPSFloatingLabelTextFieldTests.xctest; sourceTree = BUILT_PRODUCTS_DIR; };
		713CBD911B08049400B79AFE /* Info.plist */ = {isa = PBXFileReference; lastKnownFileType = text.plist.xml; path = Info.plist; sourceTree = "<group>"; };
		713CBD921B08049400B79AFE /* DPSFloatingLabelTextFieldTests.swift */ = {isa = PBXFileReference; lastKnownFileType = sourcecode.swift; path = DPSFloatingLabelTextFieldTests.swift; sourceTree = "<group>"; };
		713CBD9C1B0804E300B79AFE /* FloatingLabelTextField.swift */ = {isa = PBXFileReference; fileEncoding = 4; lastKnownFileType = sourcecode.swift; path = FloatingLabelTextField.swift; sourceTree = "<group>"; };
/* End PBXFileReference section */

/* Begin PBXFrameworksBuildPhase section */
		713CBD7C1B08049400B79AFE /* Frameworks */ = {
			isa = PBXFrameworksBuildPhase;
			buildActionMask = 2147483647;
			files = (
			);
			runOnlyForDeploymentPostprocessing = 0;
		};
		713CBD881B08049400B79AFE /* Frameworks */ = {
			isa = PBXFrameworksBuildPhase;
			buildActionMask = 2147483647;
			files = (
				713CBD8C1B08049400B79AFE /* DPSFloatingLabelTextField.framework in Frameworks */,
			);
			runOnlyForDeploymentPostprocessing = 0;
		};
/* End PBXFrameworksBuildPhase section */

/* Begin PBXGroup section */
		713CBD761B08049400B79AFE = {
			isa = PBXGroup;
			children = (
				713CBD821B08049400B79AFE /* DPSFloatingLabelTextField */,
				713CBD8F1B08049400B79AFE /* DPSFloatingLabelTextFieldTests */,
				713CBD811B08049400B79AFE /* Products */,
			);
			sourceTree = "<group>";
		};
		713CBD811B08049400B79AFE /* Products */ = {
			isa = PBXGroup;
			children = (
				713CBD801B08049400B79AFE /* DPSFloatingLabelTextField.framework */,
				713CBD8B1B08049400B79AFE /* DPSFloatingLabelTextFieldTests.xctest */,
			);
			name = Products;
			sourceTree = "<group>";
		};
		713CBD821B08049400B79AFE /* DPSFloatingLabelTextField */ = {
			isa = PBXGroup;
			children = (
				713CBD851B08049400B79AFE /* DPSFloatingLabelTextField.h */,
				713CBD9C1B0804E300B79AFE /* FloatingLabelTextField.swift */,
				713CBD831B08049400B79AFE /* Supporting Files */,
			);
			path = DPSFloatingLabelTextField;
			sourceTree = "<group>";
		};
		713CBD831B08049400B79AFE /* Supporting Files */ = {
			isa = PBXGroup;
			children = (
				713CBD841B08049400B79AFE /* Info.plist */,
			);
			name = "Supporting Files";
			sourceTree = "<group>";
		};
		713CBD8F1B08049400B79AFE /* DPSFloatingLabelTextFieldTests */ = {
			isa = PBXGroup;
			children = (
				713CBD921B08049400B79AFE /* DPSFloatingLabelTextFieldTests.swift */,
				713CBD901B08049400B79AFE /* Supporting Files */,
			);
			path = DPSFloatingLabelTextFieldTests;
			sourceTree = "<group>";
		};
		713CBD901B08049400B79AFE /* Supporting Files */ = {
			isa = PBXGroup;
			children = (
				713CBD911B08049400B79AFE /* Info.plist */,
			);
			name = "Supporting Files";
			sourceTree = "<group>";
		};
/* End PBXGroup section */

/* Begin PBXHeadersBuildPhase section */
		713CBD7D1B08049400B79AFE /* Headers */ = {
			isa = PBXHeadersBuildPhase;
			buildActionMask = 2147483647;
			files = (
				713CBD861B08049400B79AFE /* DPSFloatingLabelTextField.h in Headers */,
			);
			runOnlyForDeploymentPostprocessing = 0;
		};
/* End PBXHeadersBuildPhase section */

/* Begin PBXNativeTarget section */
		713CBD7F1B08049400B79AFE /* DPSFloatingLabelTextField */ = {
			isa = PBXNativeTarget;
			buildConfigurationList = 713CBD961B08049400B79AFE /* Build configuration list for PBXNativeTarget "DPSFloatingLabelTextField" */;
			buildPhases = (
				713CBD7B1B08049400B79AFE /* Sources */,
				713CBD7C1B08049400B79AFE /* Frameworks */,
				713CBD7D1B08049400B79AFE /* Headers */,
				713CBD7E1B08049400B79AFE /* Resources */,
			);
			buildRules = (
			);
			dependencies = (
			);
			name = DPSFloatingLabelTextField;
			productName = DPSFloatingLabelTextField;
			productReference = 713CBD801B08049400B79AFE /* DPSFloatingLabelTextField.framework */;
			productType = "com.apple.product-type.framework";
		};
		713CBD8A1B08049400B79AFE /* DPSFloatingLabelTextFieldTests */ = {
			isa = PBXNativeTarget;
			buildConfigurationList = 713CBD991B08049400B79AFE /* Build configuration list for PBXNativeTarget "DPSFloatingLabelTextFieldTests" */;
			buildPhases = (
				713CBD871B08049400B79AFE /* Sources */,
				713CBD881B08049400B79AFE /* Frameworks */,
				713CBD891B08049400B79AFE /* Resources */,
			);
			buildRules = (
			);
			dependencies = (
				713CBD8E1B08049400B79AFE /* PBXTargetDependency */,
			);
			name = DPSFloatingLabelTextFieldTests;
			productName = DPSFloatingLabelTextFieldTests;
			productReference = 713CBD8B1B08049400B79AFE /* DPSFloatingLabelTextFieldTests.xctest */;
			productType = "com.apple.product-type.bundle.unit-test";
		};
/* End PBXNativeTarget section */

/* Begin PBXProject section */
		713CBD771B08049400B79AFE /* Project object */ = {
			isa = PBXProject;
			attributes = {
<<<<<<< HEAD
				LastSwiftMigration = 0710;
				LastSwiftUpdateCheck = 0710;
				LastUpgradeCheck = 0630;
=======
				LastUpgradeCheck = 0830;
>>>>>>> 906d072c
				ORGANIZATIONNAME = DuneParkSoftware;
				TargetAttributes = {
					713CBD7F1B08049400B79AFE = {
						CreatedOnToolsVersion = 6.3.1;
						LastSwiftMigration = 0830;
					};
					713CBD8A1B08049400B79AFE = {
						CreatedOnToolsVersion = 6.3.1;
						LastSwiftMigration = 0830;
					};
				};
			};
			buildConfigurationList = 713CBD7A1B08049400B79AFE /* Build configuration list for PBXProject "DPSFloatingLabelTextField" */;
			compatibilityVersion = "Xcode 3.2";
			developmentRegion = English;
			hasScannedForEncodings = 0;
			knownRegions = (
				en,
			);
			mainGroup = 713CBD761B08049400B79AFE;
			productRefGroup = 713CBD811B08049400B79AFE /* Products */;
			projectDirPath = "";
			projectRoot = "";
			targets = (
				713CBD7F1B08049400B79AFE /* DPSFloatingLabelTextField */,
				713CBD8A1B08049400B79AFE /* DPSFloatingLabelTextFieldTests */,
			);
		};
/* End PBXProject section */

/* Begin PBXResourcesBuildPhase section */
		713CBD7E1B08049400B79AFE /* Resources */ = {
			isa = PBXResourcesBuildPhase;
			buildActionMask = 2147483647;
			files = (
			);
			runOnlyForDeploymentPostprocessing = 0;
		};
		713CBD891B08049400B79AFE /* Resources */ = {
			isa = PBXResourcesBuildPhase;
			buildActionMask = 2147483647;
			files = (
			);
			runOnlyForDeploymentPostprocessing = 0;
		};
/* End PBXResourcesBuildPhase section */

/* Begin PBXSourcesBuildPhase section */
		713CBD7B1B08049400B79AFE /* Sources */ = {
			isa = PBXSourcesBuildPhase;
			buildActionMask = 2147483647;
			files = (
				713CBD9D1B0804E300B79AFE /* FloatingLabelTextField.swift in Sources */,
			);
			runOnlyForDeploymentPostprocessing = 0;
		};
		713CBD871B08049400B79AFE /* Sources */ = {
			isa = PBXSourcesBuildPhase;
			buildActionMask = 2147483647;
			files = (
				713CBD931B08049400B79AFE /* DPSFloatingLabelTextFieldTests.swift in Sources */,
			);
			runOnlyForDeploymentPostprocessing = 0;
		};
/* End PBXSourcesBuildPhase section */

/* Begin PBXTargetDependency section */
		713CBD8E1B08049400B79AFE /* PBXTargetDependency */ = {
			isa = PBXTargetDependency;
			target = 713CBD7F1B08049400B79AFE /* DPSFloatingLabelTextField */;
			targetProxy = 713CBD8D1B08049400B79AFE /* PBXContainerItemProxy */;
		};
/* End PBXTargetDependency section */

/* Begin XCBuildConfiguration section */
		713CBD941B08049400B79AFE /* Debug */ = {
			isa = XCBuildConfiguration;
			buildSettings = {
				ALWAYS_SEARCH_USER_PATHS = NO;
				CLANG_CXX_LANGUAGE_STANDARD = "gnu++0x";
				CLANG_CXX_LIBRARY = "libc++";
				CLANG_ENABLE_MODULES = YES;
				CLANG_ENABLE_OBJC_ARC = YES;
				CLANG_WARN_BOOL_CONVERSION = YES;
				CLANG_WARN_CONSTANT_CONVERSION = YES;
				CLANG_WARN_DIRECT_OBJC_ISA_USAGE = YES_ERROR;
				CLANG_WARN_EMPTY_BODY = YES;
				CLANG_WARN_ENUM_CONVERSION = YES;
				CLANG_WARN_INFINITE_RECURSION = YES;
				CLANG_WARN_INT_CONVERSION = YES;
				CLANG_WARN_OBJC_ROOT_CLASS = YES_ERROR;
				CLANG_WARN_SUSPICIOUS_MOVE = YES;
				CLANG_WARN_UNREACHABLE_CODE = YES;
				CLANG_WARN__DUPLICATE_METHOD_MATCH = YES;
				"CODE_SIGN_IDENTITY[sdk=iphoneos*]" = "iPhone Developer";
				COPY_PHASE_STRIP = NO;
				CURRENT_PROJECT_VERSION = 1;
				DEBUG_INFORMATION_FORMAT = "dwarf-with-dsym";
				DEFINES_MODULE = YES;
				ENABLE_STRICT_OBJC_MSGSEND = YES;
				ENABLE_TESTABILITY = YES;
				GCC_C_LANGUAGE_STANDARD = gnu99;
				GCC_DYNAMIC_NO_PIC = NO;
				GCC_NO_COMMON_BLOCKS = YES;
				GCC_OPTIMIZATION_LEVEL = 0;
				GCC_PREPROCESSOR_DEFINITIONS = (
					"DEBUG=1",
					"$(inherited)",
				);
				GCC_SYMBOLS_PRIVATE_EXTERN = NO;
				GCC_WARN_64_TO_32_BIT_CONVERSION = YES;
				GCC_WARN_ABOUT_RETURN_TYPE = YES_ERROR;
				GCC_WARN_UNDECLARED_SELECTOR = YES;
				GCC_WARN_UNINITIALIZED_AUTOS = YES_AGGRESSIVE;
				GCC_WARN_UNUSED_FUNCTION = YES;
				GCC_WARN_UNUSED_VARIABLE = YES;
				IPHONEOS_DEPLOYMENT_TARGET = 8.0;
				MTL_ENABLE_DEBUG_INFO = YES;
				ONLY_ACTIVE_ARCH = YES;
				SDKROOT = iphoneos;
				SWIFT_OPTIMIZATION_LEVEL = "-Onone";
				SWIFT_VERSION = 3.0;
				TARGETED_DEVICE_FAMILY = "1,2";
				VERSIONING_SYSTEM = "apple-generic";
				VERSION_INFO_PREFIX = "";
			};
			name = Debug;
		};
		713CBD951B08049400B79AFE /* Release */ = {
			isa = XCBuildConfiguration;
			buildSettings = {
				ALWAYS_SEARCH_USER_PATHS = NO;
				CLANG_CXX_LANGUAGE_STANDARD = "gnu++0x";
				CLANG_CXX_LIBRARY = "libc++";
				CLANG_ENABLE_MODULES = YES;
				CLANG_ENABLE_OBJC_ARC = YES;
				CLANG_WARN_BOOL_CONVERSION = YES;
				CLANG_WARN_CONSTANT_CONVERSION = YES;
				CLANG_WARN_DIRECT_OBJC_ISA_USAGE = YES_ERROR;
				CLANG_WARN_EMPTY_BODY = YES;
				CLANG_WARN_ENUM_CONVERSION = YES;
				CLANG_WARN_INFINITE_RECURSION = YES;
				CLANG_WARN_INT_CONVERSION = YES;
				CLANG_WARN_OBJC_ROOT_CLASS = YES_ERROR;
				CLANG_WARN_SUSPICIOUS_MOVE = YES;
				CLANG_WARN_UNREACHABLE_CODE = YES;
				CLANG_WARN__DUPLICATE_METHOD_MATCH = YES;
				"CODE_SIGN_IDENTITY[sdk=iphoneos*]" = "iPhone Developer";
				COPY_PHASE_STRIP = NO;
				CURRENT_PROJECT_VERSION = 1;
				DEBUG_INFORMATION_FORMAT = "dwarf-with-dsym";
				DEFINES_MODULE = YES;
				ENABLE_NS_ASSERTIONS = NO;
				ENABLE_STRICT_OBJC_MSGSEND = YES;
				GCC_C_LANGUAGE_STANDARD = gnu99;
				GCC_NO_COMMON_BLOCKS = YES;
				GCC_WARN_64_TO_32_BIT_CONVERSION = YES;
				GCC_WARN_ABOUT_RETURN_TYPE = YES_ERROR;
				GCC_WARN_UNDECLARED_SELECTOR = YES;
				GCC_WARN_UNINITIALIZED_AUTOS = YES_AGGRESSIVE;
				GCC_WARN_UNUSED_FUNCTION = YES;
				GCC_WARN_UNUSED_VARIABLE = YES;
				IPHONEOS_DEPLOYMENT_TARGET = 8.0;
				MTL_ENABLE_DEBUG_INFO = NO;
				SDKROOT = iphoneos;
				SWIFT_OPTIMIZATION_LEVEL = "-Owholemodule";
				SWIFT_VERSION = 3.0;
				TARGETED_DEVICE_FAMILY = "1,2";
				VALIDATE_PRODUCT = YES;
				VERSIONING_SYSTEM = "apple-generic";
				VERSION_INFO_PREFIX = "";
			};
			name = Release;
		};
		713CBD971B08049400B79AFE /* Debug */ = {
			isa = XCBuildConfiguration;
			buildSettings = {
				CLANG_ENABLE_MODULES = YES;
				"CODE_SIGN_IDENTITY[sdk=iphoneos*]" = "";
				DEFINES_MODULE = YES;
				DYLIB_COMPATIBILITY_VERSION = 1;
				DYLIB_CURRENT_VERSION = 1;
				DYLIB_INSTALL_NAME_BASE = "@rpath";
				INFOPLIST_FILE = DPSFloatingLabelTextField/Info.plist;
				INSTALL_PATH = "$(LOCAL_LIBRARY_DIR)/Frameworks";
				LD_RUNPATH_SEARCH_PATHS = "$(inherited) @executable_path/Frameworks @loader_path/Frameworks";
				PRODUCT_BUNDLE_IDENTIFIER = "com.duneparksoftware.$(PRODUCT_NAME:rfc1034identifier)";
				PRODUCT_NAME = "$(TARGET_NAME)";
				SKIP_INSTALL = YES;
				SWIFT_OPTIMIZATION_LEVEL = "-Onone";
				SWIFT_VERSION = 3.0;
			};
			name = Debug;
		};
		713CBD981B08049400B79AFE /* Release */ = {
			isa = XCBuildConfiguration;
			buildSettings = {
				CLANG_ENABLE_MODULES = YES;
				"CODE_SIGN_IDENTITY[sdk=iphoneos*]" = "";
				DEFINES_MODULE = YES;
				DYLIB_COMPATIBILITY_VERSION = 1;
				DYLIB_CURRENT_VERSION = 1;
				DYLIB_INSTALL_NAME_BASE = "@rpath";
				INFOPLIST_FILE = DPSFloatingLabelTextField/Info.plist;
				INSTALL_PATH = "$(LOCAL_LIBRARY_DIR)/Frameworks";
				LD_RUNPATH_SEARCH_PATHS = "$(inherited) @executable_path/Frameworks @loader_path/Frameworks";
				PRODUCT_BUNDLE_IDENTIFIER = "com.duneparksoftware.$(PRODUCT_NAME:rfc1034identifier)";
				PRODUCT_NAME = "$(TARGET_NAME)";
				SKIP_INSTALL = YES;
				SWIFT_VERSION = 3.0;
			};
			name = Release;
		};
		713CBD9A1B08049400B79AFE /* Debug */ = {
			isa = XCBuildConfiguration;
			buildSettings = {
				FRAMEWORK_SEARCH_PATHS = (
					"$(SDKROOT)/Developer/Library/Frameworks",
					"$(inherited)",
				);
				GCC_PREPROCESSOR_DEFINITIONS = (
					"DEBUG=1",
					"$(inherited)",
				);
				INFOPLIST_FILE = DPSFloatingLabelTextFieldTests/Info.plist;
				LD_RUNPATH_SEARCH_PATHS = "$(inherited) @executable_path/Frameworks @loader_path/Frameworks";
				PRODUCT_BUNDLE_IDENTIFIER = "com.duneparksoftware.$(PRODUCT_NAME:rfc1034identifier)";
				PRODUCT_NAME = "$(TARGET_NAME)";
				SWIFT_VERSION = 3.0;
			};
			name = Debug;
		};
		713CBD9B1B08049400B79AFE /* Release */ = {
			isa = XCBuildConfiguration;
			buildSettings = {
				FRAMEWORK_SEARCH_PATHS = (
					"$(SDKROOT)/Developer/Library/Frameworks",
					"$(inherited)",
				);
				INFOPLIST_FILE = DPSFloatingLabelTextFieldTests/Info.plist;
				LD_RUNPATH_SEARCH_PATHS = "$(inherited) @executable_path/Frameworks @loader_path/Frameworks";
				PRODUCT_BUNDLE_IDENTIFIER = "com.duneparksoftware.$(PRODUCT_NAME:rfc1034identifier)";
				PRODUCT_NAME = "$(TARGET_NAME)";
				SWIFT_VERSION = 3.0;
			};
			name = Release;
		};
/* End XCBuildConfiguration section */

/* Begin XCConfigurationList section */
		713CBD7A1B08049400B79AFE /* Build configuration list for PBXProject "DPSFloatingLabelTextField" */ = {
			isa = XCConfigurationList;
			buildConfigurations = (
				713CBD941B08049400B79AFE /* Debug */,
				713CBD951B08049400B79AFE /* Release */,
			);
			defaultConfigurationIsVisible = 0;
			defaultConfigurationName = Release;
		};
		713CBD961B08049400B79AFE /* Build configuration list for PBXNativeTarget "DPSFloatingLabelTextField" */ = {
			isa = XCConfigurationList;
			buildConfigurations = (
				713CBD971B08049400B79AFE /* Debug */,
				713CBD981B08049400B79AFE /* Release */,
			);
			defaultConfigurationIsVisible = 0;
			defaultConfigurationName = Release;
		};
		713CBD991B08049400B79AFE /* Build configuration list for PBXNativeTarget "DPSFloatingLabelTextFieldTests" */ = {
			isa = XCConfigurationList;
			buildConfigurations = (
				713CBD9A1B08049400B79AFE /* Debug */,
				713CBD9B1B08049400B79AFE /* Release */,
			);
			defaultConfigurationIsVisible = 0;
			defaultConfigurationName = Release;
		};
/* End XCConfigurationList section */
	};
	rootObject = 713CBD771B08049400B79AFE /* Project object */;
}<|MERGE_RESOLUTION|>--- conflicted
+++ resolved
@@ -161,13 +161,7 @@
 		713CBD771B08049400B79AFE /* Project object */ = {
 			isa = PBXProject;
 			attributes = {
-<<<<<<< HEAD
-				LastSwiftMigration = 0710;
-				LastSwiftUpdateCheck = 0710;
-				LastUpgradeCheck = 0630;
-=======
 				LastUpgradeCheck = 0830;
->>>>>>> 906d072c
 				ORGANIZATIONNAME = DuneParkSoftware;
 				TargetAttributes = {
 					713CBD7F1B08049400B79AFE = {
