//
//  FloatingLabelTextField.swift
//  DPSFloatingLabelTextField
//
//  Created by Eric Baker on 16/May/2015.
//  Copyright (c) 2015 DuneParkSoftware, LLC. All rights reserved.
//

// The MIT License (MIT)
//
// Copyright (c) 2015 ebaker355
//
// Permission is hereby granted, free of charge, to any person obtaining a copy
// of this software and associated documentation files (the "Software"), to deal
// in the Software without restriction, including without limitation the rights
// to use, copy, modify, merge, publish, distribute, sublicense, and/or sell
// copies of the Software, and to permit persons to whom the Software is
// furnished to do so, subject to the following conditions:
//
// The above copyright notice and this permission notice shall be included in all
// copies or substantial portions of the Software.
//
// THE SOFTWARE IS PROVIDED "AS IS", WITHOUT WARRANTY OF ANY KIND, EXPRESS OR
// IMPLIED, INCLUDING BUT NOT LIMITED TO THE WARRANTIES OF MERCHANTABILITY,
// FITNESS FOR A PARTICULAR PURPOSE AND NONINFRINGEMENT. IN NO EVENT SHALL THE
// AUTHORS OR COPYRIGHT HOLDERS BE LIABLE FOR ANY CLAIM, DAMAGES OR OTHER
// LIABILITY, WHETHER IN AN ACTION OF CONTRACT, TORT OR OTHERWISE, ARISING FROM,
// OUT OF OR IN CONNECTION WITH THE SOFTWARE OR THE USE OR OTHER DEALINGS IN THE
// SOFTWARE.

import UIKit

open class FloatingLabelTextField: UITextField {

    // Wait until the text field is drawn before we begin making visual changes.
    fileprivate var textFieldDidDrawRect: Bool = false

    // The UILabel that acts as the floating label should be baseline-aligned
    // with the text field. It should be placed in its visible position in IB.
    @IBOutlet internal(set) weak var floatingLabel: UILabel?

    // Connect this to the label <--> text field baseline constraint.
    // This constraint's constant is set to 0, causing the label to hide; it
    // is set to whatever its value is in IB, causing the label to appear.
    @IBOutlet internal(set) var baselineConstraint: NSLayoutConstraint?

    // Override the IB value for the baseline constraint constant.
    // If the label is visible, it is animated immediately.
    open var baselineConstantWhenVisible: CGFloat = CGFloat(0.0) {
        didSet {
            if textFieldDidDrawRect {
                self.updateFloatingLabel()
            }
        }
    }

    // The label's color when visible, while its text field is being edited.
    // Setable in IB.
    // Defaults to the text field's tint color.
    @IBInspectable open var activeFloatingLabelColor: UIColor?

    // The label's color when visible, while its text field is not being edited.
    // Setable in IB.
    // Defaults to 70% gray (UITextField placeholder default color).
    @IBInspectable open var inactiveFloatingLabelColor: UIColor?

    // Returns whether the text field's floating label is visible or not.
    open var isFloatingLabelVisible: Bool {
        get {
            if let constraint = self.baselineConstraint {
                return constraint.constant != 0.0
            }
            return false
        }
    }

    // Animation duration for showing/hiding the floating label.
    open var floatingLabelAnimationDuration: Double = 0.3

    // Animation duration for changing the floating label's text color.
    open var floatingLabelColorTransitionDuration: Double = 0.1


    //
    // MARK:- Initialization and Setup
    //

<<<<<<< HEAD
    public required init?(coder aDecoder: NSCoder) {
        super.init(coder: aDecoder)
    }

    public override func setValue(value: AnyObject?, forKeyPath keyPath: String) {
=======
    open override func setValue(_ value: Any?, forKeyPath keyPath: String) {
>>>>>>> 906d072c
        super.setValue(value, forKeyPath: keyPath)

        // Watch for the IB outlets to arrive.
        if [#keyPath(floatingLabel), #keyPath(baselineConstraint)].contains(keyPath) {
            self.outletsDidArrive()
        }
    }

    fileprivate func outletsDidArrive() {
        guard
            let label = self.floatingLabel,
            let constraint = self.baselineConstraint
            else { return }


        // Grab the current constant value of the label's baseline constraint.
        // (Documentation specifies that the label should be drawn as visible in IB.)
        baselineConstantWhenVisible = constraint.constant

        // Set our placeholder to match the label's text.
        // (Documentation specifies that the label will be used as the text field's placeholder, overwriting any existing value.)
        self.placeholder = label.text

        // Set the floating label's initial state based on whether it should currently be visible or hidden.
        self.updateFloatingLabel()
    }

<<<<<<< HEAD
    override public var text: String? {
=======
    override open var text: String! {
>>>>>>> 906d072c
        didSet {
            // Detect text changes made in code.
            self.updateFloatingLabel()
        }
    }


    //
    // MARK:- Floating Label State and Animation
    //

    fileprivate func floatingLabelShouldBeVisible() -> Bool {
        // For the floating label to be visible, we must have a placeholder string assigned,
        // and we must have text in the field.

        guard
            (!(placeholder?.isEmpty)! || !(floatingLabel?.text?.isEmpty)!),
            !text.isEmpty
            else { return false }
        return true
    }

<<<<<<< HEAD
        if let placeholder = self.placeholder {
            hasPlaceholder = placeholder.characters.count > 0
        }

        if !hasPlaceholder {
            if let placeholder = self.floatingLabel?.text {
                hasPlaceholder = placeholder.characters.count > 0
            }
        }

        if !hasPlaceholder {
            if let text = self.floatingLabel?.text {
                hasPlaceholder = text.characters.count > 0
            }
        }

        // Second, we must have text present.
        var hasText: Bool = NO

        if let text = self.text {
            hasText = text.characters.count > 0
        }

        return hasPlaceholder && hasText
    }

    private func presentOrDismissFloatingLabel(animated: Bool = YES) {
        if let superview = self.superview {
            if let label = self.floatingLabel {
                if let constraint = self.baselineConstraint {

                    // Allow text field's cursor animations to finish.
                    // (without this here, our animations interfere with the cursor's animations, causing unwanted side-effects)
                    if animated {
                        superview.layoutIfNeeded()
                    }

                    var alpha: CGFloat

                    if self.floatingLabelShouldBeVisible() {
                        alpha = 1.0
                        constraint.constant = self.baselineConstantWhenVisible
                    }
                    else {
                        alpha = 0.0
                        constraint.constant = CGFloat(0.0)
                    }

                    if animated {
                        UIView.animateWithDuration(floatingLabelAnimationDuration,
                            delay: 0.0,
                            options: [.BeginFromCurrentState, .AllowUserInteraction],
                            animations: {
                                label.alpha = alpha
                                superview.layoutIfNeeded()
                            }, completion: nil)
                    }
                    else {
                        label.alpha = alpha
                    }
                }
            }
=======
    fileprivate func presentOrDismissFloatingLabel(_ animated: Bool = false) {
        guard
            let superview = superview,
            let label = floatingLabel,
            let constraint = baselineConstraint
            else { return }

        // Allow text field's cursor animations to finish.
        // (without this here, our animations interfere with the cursor's animations, causing unwanted side-effects)
        if animated {
            superview.layoutIfNeeded()
        }

        var alpha: CGFloat

        if self.floatingLabelShouldBeVisible() {
            alpha = 1.0
            constraint.constant = self.baselineConstantWhenVisible
        }
        else {
            alpha = 0.0
            constraint.constant = CGFloat(0.0)
        }

        if animated {
            UIView.animate(withDuration: floatingLabelAnimationDuration,
                delay: 0.0,
                options: [.beginFromCurrentState, .allowUserInteraction],
                animations: {
                    label.alpha = alpha
                    superview.layoutIfNeeded()
                })
        }
        else {
            label.alpha = alpha
>>>>>>> 906d072c
        }
    }

    fileprivate let seventyPercentGrayColor: UIColor = UIColor(white: 0.7, alpha: 1.0)

    fileprivate func adjustFloatingLabelColor(_ animated: Bool = false) {
        guard
            self.isFloatingLabelVisible,
            let label = self.floatingLabel
            else { return }

        var color = self.isFirstResponder ? self.tintColor : self.seventyPercentGrayColor

        if self.isFirstResponder {
            if let chosenColor = self.activeFloatingLabelColor {
                color = chosenColor
            }
        }
        else {
            if let chosenColor = self.inactiveFloatingLabelColor {
                color = chosenColor
            }
        }

<<<<<<< HEAD
            if animated {
                UIView.transitionWithView(label,
                    duration: floatingLabelColorTransitionDuration,
                    options: [.TransitionCrossDissolve, .BeginFromCurrentState, .AllowUserInteraction],
                    animations: {
                        label.textColor = color
                    }, completion: nil)
            }
            else {
                label.textColor = color
            }
=======
        if animated {
            UIView.transition(with: label,
                duration: floatingLabelColorTransitionDuration,
                options: [.transitionCrossDissolve, .beginFromCurrentState , .allowUserInteraction],
                animations: {
                    label.textColor = color
                }, completion: nil)
        }
        else {
            label.textColor = color
>>>>>>> 906d072c
        }
    }


    //
    // MARK:- Text Field Events
    //

    open override func becomeFirstResponder() -> Bool {
        let didBecomeFirstResponder = super.becomeFirstResponder()

        if didBecomeFirstResponder {
            NotificationCenter.default.addObserver(self, selector: #selector(textDidChange), name: Notification.Name.UITextFieldTextDidChange, object: self)
            self.updateFloatingLabel()
        }

        return didBecomeFirstResponder
    }

    open override func resignFirstResponder() -> Bool {
        let didResignFirstResponder = super.resignFirstResponder()

        if didResignFirstResponder {
            NotificationCenter.default.removeObserver(self, name: NSNotification.Name.UITextFieldTextDidChange, object: self)
            self.updateFloatingLabel()
        }

        return didResignFirstResponder
    }

    internal func textDidChange() {
        self.updateFloatingLabel()
    }

    private func updateFloatingLabel(_ animated: Bool = true) {
        var animated = animated
        animated = animated && self.textFieldDidDrawRect
        self.presentOrDismissFloatingLabel(animated)
        self.adjustFloatingLabelColor(animated)
    }

    open override func draw(_ rect: CGRect) {
        super.draw(rect)
        textFieldDidDrawRect = true
    }
}<|MERGE_RESOLUTION|>--- conflicted
+++ resolved
@@ -85,15 +85,7 @@
     // MARK:- Initialization and Setup
     //
 
-<<<<<<< HEAD
-    public required init?(coder aDecoder: NSCoder) {
-        super.init(coder: aDecoder)
-    }
-
-    public override func setValue(value: AnyObject?, forKeyPath keyPath: String) {
-=======
     open override func setValue(_ value: Any?, forKeyPath keyPath: String) {
->>>>>>> 906d072c
         super.setValue(value, forKeyPath: keyPath)
 
         // Watch for the IB outlets to arrive.
@@ -121,11 +113,7 @@
         self.updateFloatingLabel()
     }
 
-<<<<<<< HEAD
-    override public var text: String? {
-=======
     override open var text: String! {
->>>>>>> 906d072c
         didSet {
             // Detect text changes made in code.
             self.updateFloatingLabel()
@@ -148,70 +136,6 @@
         return true
     }
 
-<<<<<<< HEAD
-        if let placeholder = self.placeholder {
-            hasPlaceholder = placeholder.characters.count > 0
-        }
-
-        if !hasPlaceholder {
-            if let placeholder = self.floatingLabel?.text {
-                hasPlaceholder = placeholder.characters.count > 0
-            }
-        }
-
-        if !hasPlaceholder {
-            if let text = self.floatingLabel?.text {
-                hasPlaceholder = text.characters.count > 0
-            }
-        }
-
-        // Second, we must have text present.
-        var hasText: Bool = NO
-
-        if let text = self.text {
-            hasText = text.characters.count > 0
-        }
-
-        return hasPlaceholder && hasText
-    }
-
-    private func presentOrDismissFloatingLabel(animated: Bool = YES) {
-        if let superview = self.superview {
-            if let label = self.floatingLabel {
-                if let constraint = self.baselineConstraint {
-
-                    // Allow text field's cursor animations to finish.
-                    // (without this here, our animations interfere with the cursor's animations, causing unwanted side-effects)
-                    if animated {
-                        superview.layoutIfNeeded()
-                    }
-
-                    var alpha: CGFloat
-
-                    if self.floatingLabelShouldBeVisible() {
-                        alpha = 1.0
-                        constraint.constant = self.baselineConstantWhenVisible
-                    }
-                    else {
-                        alpha = 0.0
-                        constraint.constant = CGFloat(0.0)
-                    }
-
-                    if animated {
-                        UIView.animateWithDuration(floatingLabelAnimationDuration,
-                            delay: 0.0,
-                            options: [.BeginFromCurrentState, .AllowUserInteraction],
-                            animations: {
-                                label.alpha = alpha
-                                superview.layoutIfNeeded()
-                            }, completion: nil)
-                    }
-                    else {
-                        label.alpha = alpha
-                    }
-                }
-            }
-=======
     fileprivate func presentOrDismissFloatingLabel(_ animated: Bool = false) {
         guard
             let superview = superview,
@@ -247,7 +171,6 @@
         }
         else {
             label.alpha = alpha
->>>>>>> 906d072c
         }
     }
 
@@ -272,19 +195,6 @@
             }
         }
 
-<<<<<<< HEAD
-            if animated {
-                UIView.transitionWithView(label,
-                    duration: floatingLabelColorTransitionDuration,
-                    options: [.TransitionCrossDissolve, .BeginFromCurrentState, .AllowUserInteraction],
-                    animations: {
-                        label.textColor = color
-                    }, completion: nil)
-            }
-            else {
-                label.textColor = color
-            }
-=======
         if animated {
             UIView.transition(with: label,
                 duration: floatingLabelColorTransitionDuration,
@@ -295,7 +205,6 @@
         }
         else {
             label.textColor = color
->>>>>>> 906d072c
         }
     }
 
