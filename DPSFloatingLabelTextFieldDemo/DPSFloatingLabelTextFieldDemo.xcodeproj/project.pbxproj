// !$*UTF8*$!
{
	archiveVersion = 1;
	classes = {
	};
	objectVersion = 46;
	objects = {

/* Begin PBXBuildFile section */
		076CD3801E9062E700259AE7 /* DPSFloatingLabelTextField.framework in Frameworks */ = {isa = PBXBuildFile; fileRef = 076CD37F1E9062E700259AE7 /* DPSFloatingLabelTextField.framework */; };
		713CBDAD1B08B04200B79AFE /* AppDelegate.swift in Sources */ = {isa = PBXBuildFile; fileRef = 713CBDAC1B08B04200B79AFE /* AppDelegate.swift */; };
		713CBDAF1B08B04200B79AFE /* ViewController.swift in Sources */ = {isa = PBXBuildFile; fileRef = 713CBDAE1B08B04200B79AFE /* ViewController.swift */; };
		713CBDB21B08B04200B79AFE /* Main.storyboard in Resources */ = {isa = PBXBuildFile; fileRef = 713CBDB01B08B04200B79AFE /* Main.storyboard */; };
		713CBDB41B08B04200B79AFE /* Images.xcassets in Resources */ = {isa = PBXBuildFile; fileRef = 713CBDB31B08B04200B79AFE /* Images.xcassets */; };
		713CBDB71B08B04200B79AFE /* LaunchScreen.xib in Resources */ = {isa = PBXBuildFile; fileRef = 713CBDB51B08B04200B79AFE /* LaunchScreen.xib */; };
		713CBDC31B08B04200B79AFE /* DPSFloatingLabelTextFieldDemoTests.swift in Sources */ = {isa = PBXBuildFile; fileRef = 713CBDC21B08B04200B79AFE /* DPSFloatingLabelTextFieldDemoTests.swift */; };
/* End PBXBuildFile section */

/* Begin PBXContainerItemProxy section */
		713CBDBD1B08B04200B79AFE /* PBXContainerItemProxy */ = {
			isa = PBXContainerItemProxy;
			containerPortal = 713CBD9F1B08B04200B79AFE /* Project object */;
			proxyType = 1;
			remoteGlobalIDString = 713CBDA61B08B04200B79AFE;
			remoteInfo = DPSFloatingLabelTextFieldDemo;
		};
/* End PBXContainerItemProxy section */

/* Begin PBXFileReference section */
		076CD37F1E9062E700259AE7 /* DPSFloatingLabelTextField.framework */ = {isa = PBXFileReference; lastKnownFileType = wrapper.framework; name = DPSFloatingLabelTextField.framework; path = "../../../../Library/Developer/Xcode/DerivedData/DPSFloatingLabelTextField-fawsmowbkltfcvdhzifqjmokzsti/Build/Products/Debug-iphonesimulator/DPSFloatingLabelTextField.framework"; sourceTree = "<group>"; };
		713CBDA71B08B04200B79AFE /* DPSFloatingLabelTextFieldDemo.app */ = {isa = PBXFileReference; explicitFileType = wrapper.application; includeInIndex = 0; path = DPSFloatingLabelTextFieldDemo.app; sourceTree = BUILT_PRODUCTS_DIR; };
		713CBDAB1B08B04200B79AFE /* Info.plist */ = {isa = PBXFileReference; lastKnownFileType = text.plist.xml; path = Info.plist; sourceTree = "<group>"; };
		713CBDAC1B08B04200B79AFE /* AppDelegate.swift */ = {isa = PBXFileReference; lastKnownFileType = sourcecode.swift; path = AppDelegate.swift; sourceTree = "<group>"; };
		713CBDAE1B08B04200B79AFE /* ViewController.swift */ = {isa = PBXFileReference; lastKnownFileType = sourcecode.swift; path = ViewController.swift; sourceTree = "<group>"; };
		713CBDB11B08B04200B79AFE /* Base */ = {isa = PBXFileReference; lastKnownFileType = file.storyboard; name = Base; path = Base.lproj/Main.storyboard; sourceTree = "<group>"; };
		713CBDB31B08B04200B79AFE /* Images.xcassets */ = {isa = PBXFileReference; lastKnownFileType = folder.assetcatalog; path = Images.xcassets; sourceTree = "<group>"; };
		713CBDB61B08B04200B79AFE /* Base */ = {isa = PBXFileReference; lastKnownFileType = file.xib; name = Base; path = Base.lproj/LaunchScreen.xib; sourceTree = "<group>"; };
		713CBDBC1B08B04200B79AFE /* DPSFloatingLabelTextFieldDemoTests.xctest */ = {isa = PBXFileReference; explicitFileType = wrapper.cfbundle; includeInIndex = 0; path = DPSFloatingLabelTextFieldDemoTests.xctest; sourceTree = BUILT_PRODUCTS_DIR; };
		713CBDC11B08B04200B79AFE /* Info.plist */ = {isa = PBXFileReference; lastKnownFileType = text.plist.xml; path = Info.plist; sourceTree = "<group>"; };
		713CBDC21B08B04200B79AFE /* DPSFloatingLabelTextFieldDemoTests.swift */ = {isa = PBXFileReference; lastKnownFileType = sourcecode.swift; path = DPSFloatingLabelTextFieldDemoTests.swift; sourceTree = "<group>"; };
/* End PBXFileReference section */

/* Begin PBXFrameworksBuildPhase section */
		713CBDA41B08B04200B79AFE /* Frameworks */ = {
			isa = PBXFrameworksBuildPhase;
			buildActionMask = 2147483647;
			files = (
				076CD3801E9062E700259AE7 /* DPSFloatingLabelTextField.framework in Frameworks */,
			);
			runOnlyForDeploymentPostprocessing = 0;
		};
		713CBDB91B08B04200B79AFE /* Frameworks */ = {
			isa = PBXFrameworksBuildPhase;
			buildActionMask = 2147483647;
			files = (
			);
			runOnlyForDeploymentPostprocessing = 0;
		};
/* End PBXFrameworksBuildPhase section */

/* Begin PBXGroup section */
		076CD37E1E9062E600259AE7 /* Frameworks */ = {
			isa = PBXGroup;
			children = (
				076CD37F1E9062E700259AE7 /* DPSFloatingLabelTextField.framework */,
			);
			name = Frameworks;
			sourceTree = "<group>";
		};
		713CBD9E1B08B04200B79AFE = {
			isa = PBXGroup;
			children = (
				713CBDA91B08B04200B79AFE /* DPSFloatingLabelTextFieldDemo */,
				713CBDBF1B08B04200B79AFE /* DPSFloatingLabelTextFieldDemoTests */,
				713CBDA81B08B04200B79AFE /* Products */,
				076CD37E1E9062E600259AE7 /* Frameworks */,
			);
			sourceTree = "<group>";
		};
		713CBDA81B08B04200B79AFE /* Products */ = {
			isa = PBXGroup;
			children = (
				713CBDA71B08B04200B79AFE /* DPSFloatingLabelTextFieldDemo.app */,
				713CBDBC1B08B04200B79AFE /* DPSFloatingLabelTextFieldDemoTests.xctest */,
			);
			name = Products;
			sourceTree = "<group>";
		};
		713CBDA91B08B04200B79AFE /* DPSFloatingLabelTextFieldDemo */ = {
			isa = PBXGroup;
			children = (
				713CBDAC1B08B04200B79AFE /* AppDelegate.swift */,
				713CBDB31B08B04200B79AFE /* Images.xcassets */,
				713CBDB51B08B04200B79AFE /* LaunchScreen.xib */,
				713CBDB01B08B04200B79AFE /* Main.storyboard */,
				713CBDAA1B08B04200B79AFE /* Supporting Files */,
				713CBDAE1B08B04200B79AFE /* ViewController.swift */,
			);
			path = DPSFloatingLabelTextFieldDemo;
			sourceTree = "<group>";
		};
		713CBDAA1B08B04200B79AFE /* Supporting Files */ = {
			isa = PBXGroup;
			children = (
				713CBDAB1B08B04200B79AFE /* Info.plist */,
			);
			name = "Supporting Files";
			sourceTree = "<group>";
		};
		713CBDBF1B08B04200B79AFE /* DPSFloatingLabelTextFieldDemoTests */ = {
			isa = PBXGroup;
			children = (
				713CBDC21B08B04200B79AFE /* DPSFloatingLabelTextFieldDemoTests.swift */,
				713CBDC01B08B04200B79AFE /* Supporting Files */,
			);
			path = DPSFloatingLabelTextFieldDemoTests;
			sourceTree = "<group>";
		};
		713CBDC01B08B04200B79AFE /* Supporting Files */ = {
			isa = PBXGroup;
			children = (
				713CBDC11B08B04200B79AFE /* Info.plist */,
			);
			name = "Supporting Files";
			sourceTree = "<group>";
		};
/* End PBXGroup section */

/* Begin PBXNativeTarget section */
		713CBDA61B08B04200B79AFE /* DPSFloatingLabelTextFieldDemo */ = {
			isa = PBXNativeTarget;
			buildConfigurationList = 713CBDC61B08B04200B79AFE /* Build configuration list for PBXNativeTarget "DPSFloatingLabelTextFieldDemo" */;
			buildPhases = (
				713CBDA31B08B04200B79AFE /* Sources */,
				713CBDA41B08B04200B79AFE /* Frameworks */,
				713CBDA51B08B04200B79AFE /* Resources */,
			);
			buildRules = (
			);
			dependencies = (
			);
			name = DPSFloatingLabelTextFieldDemo;
			productName = DPSFloatingLabelTextFieldDemo;
			productReference = 713CBDA71B08B04200B79AFE /* DPSFloatingLabelTextFieldDemo.app */;
			productType = "com.apple.product-type.application";
		};
		713CBDBB1B08B04200B79AFE /* DPSFloatingLabelTextFieldDemoTests */ = {
			isa = PBXNativeTarget;
			buildConfigurationList = 713CBDC91B08B04200B79AFE /* Build configuration list for PBXNativeTarget "DPSFloatingLabelTextFieldDemoTests" */;
			buildPhases = (
				713CBDB81B08B04200B79AFE /* Sources */,
				713CBDB91B08B04200B79AFE /* Frameworks */,
				713CBDBA1B08B04200B79AFE /* Resources */,
			);
			buildRules = (
			);
			dependencies = (
				713CBDBE1B08B04200B79AFE /* PBXTargetDependency */,
			);
			name = DPSFloatingLabelTextFieldDemoTests;
			productName = DPSFloatingLabelTextFieldDemoTests;
			productReference = 713CBDBC1B08B04200B79AFE /* DPSFloatingLabelTextFieldDemoTests.xctest */;
			productType = "com.apple.product-type.bundle.unit-test";
		};
/* End PBXNativeTarget section */

/* Begin PBXProject section */
		713CBD9F1B08B04200B79AFE /* Project object */ = {
			isa = PBXProject;
			attributes = {
<<<<<<< HEAD
				LastSwiftUpdateCheck = 0710;
				LastUpgradeCheck = 0630;
=======
				LastUpgradeCheck = 0830;
>>>>>>> 906d072c
				ORGANIZATIONNAME = DuneParkSoftware;
				TargetAttributes = {
					713CBDA61B08B04200B79AFE = {
						CreatedOnToolsVersion = 6.3.1;
						DevelopmentTeam = 7CRPKLHC7G;
					};
					713CBDBB1B08B04200B79AFE = {
						CreatedOnToolsVersion = 6.3.1;
						TestTargetID = 713CBDA61B08B04200B79AFE;
					};
				};
			};
			buildConfigurationList = 713CBDA21B08B04200B79AFE /* Build configuration list for PBXProject "DPSFloatingLabelTextFieldDemo" */;
			compatibilityVersion = "Xcode 3.2";
			developmentRegion = English;
			hasScannedForEncodings = 0;
			knownRegions = (
				en,
				Base,
			);
			mainGroup = 713CBD9E1B08B04200B79AFE;
			productRefGroup = 713CBDA81B08B04200B79AFE /* Products */;
			projectDirPath = "";
			projectRoot = "";
			targets = (
				713CBDA61B08B04200B79AFE /* DPSFloatingLabelTextFieldDemo */,
				713CBDBB1B08B04200B79AFE /* DPSFloatingLabelTextFieldDemoTests */,
			);
		};
/* End PBXProject section */

/* Begin PBXResourcesBuildPhase section */
		713CBDA51B08B04200B79AFE /* Resources */ = {
			isa = PBXResourcesBuildPhase;
			buildActionMask = 2147483647;
			files = (
				713CBDB21B08B04200B79AFE /* Main.storyboard in Resources */,
				713CBDB71B08B04200B79AFE /* LaunchScreen.xib in Resources */,
				713CBDB41B08B04200B79AFE /* Images.xcassets in Resources */,
			);
			runOnlyForDeploymentPostprocessing = 0;
		};
		713CBDBA1B08B04200B79AFE /* Resources */ = {
			isa = PBXResourcesBuildPhase;
			buildActionMask = 2147483647;
			files = (
			);
			runOnlyForDeploymentPostprocessing = 0;
		};
/* End PBXResourcesBuildPhase section */

/* Begin PBXSourcesBuildPhase section */
		713CBDA31B08B04200B79AFE /* Sources */ = {
			isa = PBXSourcesBuildPhase;
			buildActionMask = 2147483647;
			files = (
				713CBDAF1B08B04200B79AFE /* ViewController.swift in Sources */,
				713CBDAD1B08B04200B79AFE /* AppDelegate.swift in Sources */,
			);
			runOnlyForDeploymentPostprocessing = 0;
		};
		713CBDB81B08B04200B79AFE /* Sources */ = {
			isa = PBXSourcesBuildPhase;
			buildActionMask = 2147483647;
			files = (
				713CBDC31B08B04200B79AFE /* DPSFloatingLabelTextFieldDemoTests.swift in Sources */,
			);
			runOnlyForDeploymentPostprocessing = 0;
		};
/* End PBXSourcesBuildPhase section */

/* Begin PBXTargetDependency section */
		713CBDBE1B08B04200B79AFE /* PBXTargetDependency */ = {
			isa = PBXTargetDependency;
			target = 713CBDA61B08B04200B79AFE /* DPSFloatingLabelTextFieldDemo */;
			targetProxy = 713CBDBD1B08B04200B79AFE /* PBXContainerItemProxy */;
		};
/* End PBXTargetDependency section */

/* Begin PBXVariantGroup section */
		713CBDB01B08B04200B79AFE /* Main.storyboard */ = {
			isa = PBXVariantGroup;
			children = (
				713CBDB11B08B04200B79AFE /* Base */,
			);
			name = Main.storyboard;
			sourceTree = "<group>";
		};
		713CBDB51B08B04200B79AFE /* LaunchScreen.xib */ = {
			isa = PBXVariantGroup;
			children = (
				713CBDB61B08B04200B79AFE /* Base */,
			);
			name = LaunchScreen.xib;
			sourceTree = "<group>";
		};
/* End PBXVariantGroup section */

/* Begin XCBuildConfiguration section */
		713CBDC41B08B04200B79AFE /* Debug */ = {
			isa = XCBuildConfiguration;
			buildSettings = {
				ALWAYS_EMBED_SWIFT_STANDARD_LIBRARIES = YES;
				ALWAYS_SEARCH_USER_PATHS = NO;
				CLANG_CXX_LANGUAGE_STANDARD = "gnu++0x";
				CLANG_CXX_LIBRARY = "libc++";
				CLANG_ENABLE_MODULES = YES;
				CLANG_ENABLE_OBJC_ARC = YES;
				CLANG_WARN_BOOL_CONVERSION = YES;
				CLANG_WARN_CONSTANT_CONVERSION = YES;
				CLANG_WARN_DIRECT_OBJC_ISA_USAGE = YES_ERROR;
				CLANG_WARN_EMPTY_BODY = YES;
				CLANG_WARN_ENUM_CONVERSION = YES;
				CLANG_WARN_INFINITE_RECURSION = YES;
				CLANG_WARN_INT_CONVERSION = YES;
				CLANG_WARN_OBJC_ROOT_CLASS = YES_ERROR;
				CLANG_WARN_SUSPICIOUS_MOVE = YES;
				CLANG_WARN_UNREACHABLE_CODE = YES;
				CLANG_WARN__DUPLICATE_METHOD_MATCH = YES;
				"CODE_SIGN_IDENTITY[sdk=iphoneos*]" = "iPhone Developer";
				COPY_PHASE_STRIP = NO;
				DEBUG_INFORMATION_FORMAT = "dwarf-with-dsym";
				ENABLE_STRICT_OBJC_MSGSEND = YES;
				ENABLE_TESTABILITY = YES;
				GCC_C_LANGUAGE_STANDARD = gnu99;
				GCC_DYNAMIC_NO_PIC = NO;
				GCC_NO_COMMON_BLOCKS = YES;
				GCC_OPTIMIZATION_LEVEL = 0;
				GCC_PREPROCESSOR_DEFINITIONS = (
					"DEBUG=1",
					"$(inherited)",
				);
				GCC_SYMBOLS_PRIVATE_EXTERN = NO;
				GCC_WARN_64_TO_32_BIT_CONVERSION = YES;
				GCC_WARN_ABOUT_RETURN_TYPE = YES_ERROR;
				GCC_WARN_UNDECLARED_SELECTOR = YES;
				GCC_WARN_UNINITIALIZED_AUTOS = YES_AGGRESSIVE;
				GCC_WARN_UNUSED_FUNCTION = YES;
				GCC_WARN_UNUSED_VARIABLE = YES;
				IPHONEOS_DEPLOYMENT_TARGET = 8.3;
				MTL_ENABLE_DEBUG_INFO = YES;
				ONLY_ACTIVE_ARCH = YES;
				SDKROOT = iphoneos;
				SWIFT_OPTIMIZATION_LEVEL = "-Onone";
				SWIFT_VERSION = 3.0;
			};
			name = Debug;
		};
		713CBDC51B08B04200B79AFE /* Release */ = {
			isa = XCBuildConfiguration;
			buildSettings = {
				ALWAYS_EMBED_SWIFT_STANDARD_LIBRARIES = YES;
				ALWAYS_SEARCH_USER_PATHS = NO;
				CLANG_CXX_LANGUAGE_STANDARD = "gnu++0x";
				CLANG_CXX_LIBRARY = "libc++";
				CLANG_ENABLE_MODULES = YES;
				CLANG_ENABLE_OBJC_ARC = YES;
				CLANG_WARN_BOOL_CONVERSION = YES;
				CLANG_WARN_CONSTANT_CONVERSION = YES;
				CLANG_WARN_DIRECT_OBJC_ISA_USAGE = YES_ERROR;
				CLANG_WARN_EMPTY_BODY = YES;
				CLANG_WARN_ENUM_CONVERSION = YES;
				CLANG_WARN_INFINITE_RECURSION = YES;
				CLANG_WARN_INT_CONVERSION = YES;
				CLANG_WARN_OBJC_ROOT_CLASS = YES_ERROR;
				CLANG_WARN_SUSPICIOUS_MOVE = YES;
				CLANG_WARN_UNREACHABLE_CODE = YES;
				CLANG_WARN__DUPLICATE_METHOD_MATCH = YES;
				"CODE_SIGN_IDENTITY[sdk=iphoneos*]" = "iPhone Developer";
				COPY_PHASE_STRIP = NO;
				DEBUG_INFORMATION_FORMAT = "dwarf-with-dsym";
				ENABLE_NS_ASSERTIONS = NO;
				ENABLE_STRICT_OBJC_MSGSEND = YES;
				GCC_C_LANGUAGE_STANDARD = gnu99;
				GCC_NO_COMMON_BLOCKS = YES;
				GCC_WARN_64_TO_32_BIT_CONVERSION = YES;
				GCC_WARN_ABOUT_RETURN_TYPE = YES_ERROR;
				GCC_WARN_UNDECLARED_SELECTOR = YES;
				GCC_WARN_UNINITIALIZED_AUTOS = YES_AGGRESSIVE;
				GCC_WARN_UNUSED_FUNCTION = YES;
				GCC_WARN_UNUSED_VARIABLE = YES;
				IPHONEOS_DEPLOYMENT_TARGET = 8.3;
				MTL_ENABLE_DEBUG_INFO = NO;
				SDKROOT = iphoneos;
				SWIFT_OPTIMIZATION_LEVEL = "-Owholemodule";
				SWIFT_VERSION = 3.0;
				VALIDATE_PRODUCT = YES;
			};
			name = Release;
		};
		713CBDC71B08B04200B79AFE /* Debug */ = {
			isa = XCBuildConfiguration;
			buildSettings = {
				ASSETCATALOG_COMPILER_APPICON_NAME = AppIcon;
				DEVELOPMENT_TEAM = 7CRPKLHC7G;
				INFOPLIST_FILE = DPSFloatingLabelTextFieldDemo/Info.plist;
				LD_RUNPATH_SEARCH_PATHS = "$(inherited) @executable_path/Frameworks";
				PRODUCT_BUNDLE_IDENTIFIER = "com.duneparksoftware.$(PRODUCT_NAME:rfc1034identifier)";
				PRODUCT_NAME = "$(TARGET_NAME)";
			};
			name = Debug;
		};
		713CBDC81B08B04200B79AFE /* Release */ = {
			isa = XCBuildConfiguration;
			buildSettings = {
				ASSETCATALOG_COMPILER_APPICON_NAME = AppIcon;
				DEVELOPMENT_TEAM = 7CRPKLHC7G;
				INFOPLIST_FILE = DPSFloatingLabelTextFieldDemo/Info.plist;
				LD_RUNPATH_SEARCH_PATHS = "$(inherited) @executable_path/Frameworks";
				PRODUCT_BUNDLE_IDENTIFIER = "com.duneparksoftware.$(PRODUCT_NAME:rfc1034identifier)";
				PRODUCT_NAME = "$(TARGET_NAME)";
			};
			name = Release;
		};
		713CBDCA1B08B04200B79AFE /* Debug */ = {
			isa = XCBuildConfiguration;
			buildSettings = {
				BUNDLE_LOADER = "$(TEST_HOST)";
				FRAMEWORK_SEARCH_PATHS = (
					"$(SDKROOT)/Developer/Library/Frameworks",
					"$(inherited)",
				);
				GCC_PREPROCESSOR_DEFINITIONS = (
					"DEBUG=1",
					"$(inherited)",
				);
				INFOPLIST_FILE = DPSFloatingLabelTextFieldDemoTests/Info.plist;
				LD_RUNPATH_SEARCH_PATHS = "$(inherited) @executable_path/Frameworks @loader_path/Frameworks";
				PRODUCT_BUNDLE_IDENTIFIER = "com.duneparksoftware.$(PRODUCT_NAME:rfc1034identifier)";
				PRODUCT_NAME = "$(TARGET_NAME)";
				TEST_HOST = "$(BUILT_PRODUCTS_DIR)/DPSFloatingLabelTextFieldDemo.app/DPSFloatingLabelTextFieldDemo";
			};
			name = Debug;
		};
		713CBDCB1B08B04200B79AFE /* Release */ = {
			isa = XCBuildConfiguration;
			buildSettings = {
				BUNDLE_LOADER = "$(TEST_HOST)";
				FRAMEWORK_SEARCH_PATHS = (
					"$(SDKROOT)/Developer/Library/Frameworks",
					"$(inherited)",
				);
				INFOPLIST_FILE = DPSFloatingLabelTextFieldDemoTests/Info.plist;
				LD_RUNPATH_SEARCH_PATHS = "$(inherited) @executable_path/Frameworks @loader_path/Frameworks";
				PRODUCT_BUNDLE_IDENTIFIER = "com.duneparksoftware.$(PRODUCT_NAME:rfc1034identifier)";
				PRODUCT_NAME = "$(TARGET_NAME)";
				TEST_HOST = "$(BUILT_PRODUCTS_DIR)/DPSFloatingLabelTextFieldDemo.app/DPSFloatingLabelTextFieldDemo";
			};
			name = Release;
		};
/* End XCBuildConfiguration section */

/* Begin XCConfigurationList section */
		713CBDA21B08B04200B79AFE /* Build configuration list for PBXProject "DPSFloatingLabelTextFieldDemo" */ = {
			isa = XCConfigurationList;
			buildConfigurations = (
				713CBDC41B08B04200B79AFE /* Debug */,
				713CBDC51B08B04200B79AFE /* Release */,
			);
			defaultConfigurationIsVisible = 0;
			defaultConfigurationName = Release;
		};
		713CBDC61B08B04200B79AFE /* Build configuration list for PBXNativeTarget "DPSFloatingLabelTextFieldDemo" */ = {
			isa = XCConfigurationList;
			buildConfigurations = (
				713CBDC71B08B04200B79AFE /* Debug */,
				713CBDC81B08B04200B79AFE /* Release */,
			);
			defaultConfigurationIsVisible = 0;
			defaultConfigurationName = Release;
		};
		713CBDC91B08B04200B79AFE /* Build configuration list for PBXNativeTarget "DPSFloatingLabelTextFieldDemoTests" */ = {
			isa = XCConfigurationList;
			buildConfigurations = (
				713CBDCA1B08B04200B79AFE /* Debug */,
				713CBDCB1B08B04200B79AFE /* Release */,
			);
			defaultConfigurationIsVisible = 0;
			defaultConfigurationName = Release;
		};
/* End XCConfigurationList section */
	};
	rootObject = 713CBD9F1B08B04200B79AFE /* Project object */;
}<|MERGE_RESOLUTION|>--- conflicted
+++ resolved
@@ -168,12 +168,7 @@
 		713CBD9F1B08B04200B79AFE /* Project object */ = {
 			isa = PBXProject;
 			attributes = {
-<<<<<<< HEAD
-				LastSwiftUpdateCheck = 0710;
-				LastUpgradeCheck = 0630;
-=======
 				LastUpgradeCheck = 0830;
->>>>>>> 906d072c
 				ORGANIZATIONNAME = DuneParkSoftware;
 				TargetAttributes = {
 					713CBDA61B08B04200B79AFE = {
